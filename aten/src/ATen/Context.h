--- conflicted
+++ resolved
@@ -106,15 +106,10 @@
   void setBenchmarkCuDNN(bool);
   bool deterministicCuDNN() const;
   void setDeterministicCuDNN(bool);
-<<<<<<< HEAD
   bool allowTF32CuDNN() const;
   void setAllowTF32CuDNN(bool);
-  bool useTF32CuBLAS() const;
-  void setUseTF32CuBLAS(bool);
-=======
   bool allowTF32CuBLAS() const;
   void setAllowTF32CuBLAS(bool);
->>>>>>> 14cf6665
   at::QEngine qEngine() const;
   void setQEngine(at::QEngine e);
   const std::vector<at::QEngine>& supportedQEngines() const;
@@ -141,12 +136,8 @@
   bool enabled_cudnn = true;
   bool deterministic_cudnn = false;
   bool benchmark_cudnn = false;
-<<<<<<< HEAD
   bool allow_tf32_cudnn = true;
-  bool use_tf32_cublas = true;
-=======
   bool allow_tf32_cublas = true;
->>>>>>> 14cf6665
   bool enabled_mkldnn = true;
   #ifdef C10_MOBILE
   bool release_original_weights = true;
