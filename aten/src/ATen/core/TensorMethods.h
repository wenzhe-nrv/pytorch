--- conflicted
+++ resolved
@@ -948,17 +948,7 @@
 }
 inline Tensor & Tensor::floor_() const {
 #ifdef USE_STATIC_DISPATCH
-<<<<<<< HEAD
     return TypeDefault::floor_(const_cast<Tensor&>(*this));
-=======
-    switch(tensorTypeIdToBackend(impl::dispatchTypeId(type_set()))) {
-        case Backend::CPU:
-            return CPUType::floor_(const_cast<Tensor&>(*this));
-            break;
-        default:
-            AT_ERROR("floor_ not implemented for ", at::toString(type_set()));
-    }
->>>>>>> 1c0b145d
 #else
     static auto table = globalATenDispatch().getOpTable("aten::floor_(Tensor(a!) self) -> Tensor(a!)");
     return table->getOp<Tensor & (Tensor &)>(type_set())(const_cast<Tensor&>(*this));
