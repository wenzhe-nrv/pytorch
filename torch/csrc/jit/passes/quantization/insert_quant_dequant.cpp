#include <torch/csrc/jit/passes/quantization/insert_quant_dequant.h>
#include <c10/core/QScheme.h>
#include <torch/csrc/jit/ir/subgraph_matcher.h>
#include <torch/csrc/jit/jit_log.h>
#include <torch/csrc/jit/passes/constant_propagation.h>
#include <torch/csrc/jit/passes/graph_rewrite_helper.h>
#include <torch/csrc/jit/passes/inliner.h>
#include <torch/csrc/jit/passes/quantization/helper.h>
#include <torch/csrc/jit/passes/subgraph_rewrite.h>

#include <stack>

namespace torch {
namespace jit {

namespace {
using graph_rewrite_helper::getFuncName;
using graph_rewrite_helper::getValue;
using graph_rewrite_helper::PatternInfo;

// dynamic quantization ops for activation: choose_qparams, quant, dequant
using DynamicQuantOps = std::tuple<Node*, Node*, Node*>;

c10::QScheme toAffine(c10::QScheme qscheme) {
  switch (qscheme) {
    case c10::kPerTensorAffine:
    case c10::kPerTensorSymmetric:
      return c10::kPerTensorAffine;
    case c10::kPerChannelAffine:
    case c10::kPerChannelSymmetric:
      return c10::kPerChannelAffine;
    default:
      return qscheme;
  }
}

bool isPerChannel(at::QScheme qscheme) {
  return qscheme == c10::kPerChannelAffine ||
      qscheme == c10::kPerChannelSymmetric;
}

// Go through the CallMethod graph to check if the value is Weight.
bool isWeight(Module& module, Value* v) {
  if (isWeight(v)) {
    return true;
  }
  c10::optional<bool> result;
  auto* self = v->owningGraph()->inputs()[0];
  for (const Use& u : v->uses()) {
    Node* n = u.user;
    if (n->kind() == prim::CallMethod) {
      auto m = getInvokedModule(module, n, self);
      auto g = m.get_method(n->s(attr::name)).graph();
      auto call_method_result = isWeight(m, g->inputs()[u.offset]);
      if (result.has_value()) {
        // Check to make sure all the CallMethods in the graph produce the same
        // output.
        TORCH_CHECK(
            call_method_result == result.value(),
            "Expected all CallMethods to use either weight "
            "or non-weight value.",
            v->debugName());
      } else {
        result = call_method_result;
      }
    }
  }
  return result.has_value() ? result.value() : false;
}

Node* insertChooseQParams(Graph* graph, Value* original_val) {
  std::string choose_qparams_func = "_choose_qparams_per_tensor";
  auto reduce_range = graph->insertConstant(false);
  // choose_qparams_per_tensor has 2 outputs, (scale, zero_point).
  Node* choose_qparams = graph->create(
      at::Symbol::aten(choose_qparams_func),
      {original_val, reduce_range},
      /* num_outputs = */ 2);
  choose_qparams->output(0)->setDebugName(original_val->debugName() + ".scale");
  choose_qparams->output(0)->setType(FloatType::get());
  choose_qparams->output(1)->setDebugName(
      original_val->debugName() + ".zero_point");
  choose_qparams->output(1)->setType(IntType::get());
  graph->insertNode(choose_qparams);
  return choose_qparams;
}

Node* insertQuant(
    Graph* graph,
    const std::vector<Value*>& inputs,
    NodeKind quant_kind,
    const std::string& debugName) {
  Node* quant = graph->create(quant_kind, inputs);
  quant->output()->setDebugName(debugName);
  graph->insertNode(quant);
  return quant;
}

Node* insertDeQuant(
    Graph* graph,
    Value* quantized_val,
    Value* original_val,
    size_t id = 0) {
  Node* dequant = graph->create(Symbol::aten("dequantize"), {quantized_val});
  dequant->output()
      ->setDebugName(
          original_val->debugName() + ".dequant." + c10::guts::to_string(id))
      ->setType(original_val->type());
  graph->insertNode(dequant);
  return dequant;
}

std::vector<Value*> insertDeQuantForAllUse(
    Graph* graph,
    Value* quantized_val,
    Value* original_val) {
  // copy uses to vector since value->uses() is a reference
  // and changing the graph will also change the uses() list
  const std::vector<Use> uses = original_val->uses();
  std::vector<Value*> outputs;
  for (size_t i = 0; i < uses.size(); ++i) {
    auto* user = uses[i].user;
    // Insert dequantize node right before use node, because
    // we want to make sure use node and dequantize node reside
    // in the same block so that quant fusion can happen
    WithInsertPoint ins(user);
    Node* dequant = insertDeQuant(graph, quantized_val, original_val, i);
    user->replaceInput(uses[i].offset, dequant->output());
    outputs.push_back(dequant->output());
  }
  return outputs;
}

Node* insertQParam(
    Graph* graph,
    Value* quantized_input,
    NodeKind node_kind,
    const TypePtr& output_type,
    const std::string& param_name) {
  Node* qparam = graph->create(node_kind, {quantized_input});
  qparam->output()
      ->setDebugName(quantized_input->debugName() + "." + param_name)
      ->setType(output_type);
  graph->insertNode(qparam);
  return qparam;
}

Node* insertScalarToTensor(Graph* graph, Value* scalar_value) {
  Node* n = scalar_value->node();
  WithInsertPoint ins(n->next());
  Value* float_scalar_type = graph->insertConstant(IValue(c10::kFloat));
  Value* none = graph->insertConstant(IValue());
  Node* tensor_node = graph->create(
      Symbol::aten("scalar_tensor"),
      {scalar_value, float_scalar_type, none, none, none});
  Value* tensor_output = tensor_node->output();
  tensor_output->setDebugName(scalar_value->debugName() + ".tensor");
  graph->insertNode(tensor_node);
  // replace original_output with tensor
  scalar_value->replaceAllUsesAfterNodeWith(tensor_node, tensor_output);
  return tensor_node;
}

Node* insertItem(Graph* graph, Value* tensor, const TypePtr& output_type) {
  WithInsertPoint ins(tensor->node()->next());
  Node* n = graph->create(Symbol::aten("item"), {tensor});
  Value* scalar = n->output();
  scalar->setDebugName(tensor->debugName() + ".scalar")->setType(output_type);
  graph->insertNode(n);
  return n;
}

DynamicQuantOps insertChooseQParamQuantDequant(
    Graph* graph,
    Value* original_val,
    Value* dtype,
    NodeKind quant_kind) {
  Node* choose_qparams = insertChooseQParams(graph, original_val);
  std::vector<Value*> quant_inputs = {original_val};
  for (auto& out : choose_qparams->outputs()) {
    quant_inputs.push_back(out);
  }
  quant_inputs.push_back(dtype);
  Node* quant = insertQuant(
      graph, quant_inputs, quant_kind, original_val->debugName() + ".quant");
  Node* dequant = insertDeQuant(graph, quant->output(), original_val);
  return std::make_tuple(choose_qparams, quant, dequant);
}

void insertQuantizationOps(
    Module& module,
    Value* self,
    Node* observer,
    bool is_per_channel,
    const std::vector<std::string>& qparam_names,
    bool is_dynamic = false) {
  Graph* g = observer->owningGraph();
  // Observer output
  Value* observer_out = observer->output();
  // Inserting before insert point
  WithInsertPoint ins(observer_out->node()->next());

  std::string quantize_func;
  if (is_per_channel) {
    quantize_func = "quantize_per_channel";
  } else {
    quantize_func = "quantize_per_tensor";
  }
  Value* original_val = observer->input(1);
  Node *quant, *choose_qparams, *dequant;
  if (is_dynamic && !isWeight(module, observer_out)) {
    Value* dtype = g->insertGetAttr(self, qparam_names.back());
    std::tie(choose_qparams, quant, dequant) = insertChooseQParamQuantDequant(
        g, observer_out, dtype, at::Symbol::aten(quantize_func));
  } else {
    std::vector<Value*> inputs = {observer_out};
    // Insert GetAttr nodes for quantization parameters
    for (const auto& qparam_name : qparam_names) {
      inputs.push_back(g->insertGetAttr(self, qparam_name));
    }
    quant = insertQuant(
        g,
        inputs,
        at::Symbol::aten(quantize_func),
        original_val->debugName() + ".quant");
    dequant = insertDeQuant(g, quant->output(), original_val);
  }
  observer_out->replaceAllUsesWith(original_val);
  std::vector<Use> uses = original_val->uses();
  // TODO: use replaceAllUsesAfterNodeWith?
  for (const auto& use : uses) {
    auto* user = use.user;
    if (user != quant && user != observer && user != choose_qparams) {
      user->replaceInputWith(original_val, dequant->output());
    }
  }
}

// find the observer for Value `v` and return the name of the observer
c10::optional<std::string> findObserverName(Value* v) {
  // Note that here we just check for the name of observer, but the ideally
  // we should be comparing the type of observer, this is a temporary
  // work around until data only clone of module.clone is supported.
  Node* n = v->node();
  if (n->kind() == prim::CallMethod && n->s(attr::name) == "forward") {
    auto module_instance = n->inputs().at(0);
    if (module_instance->node()->kind() == prim::GetAttr &&
        module_instance->node()->s(attr::name).find("_observer_") !=
            std::string::npos) {
      return module_instance->node()->s(attr::name);
    }
  }
  return c10::nullopt;
}

void ReplicateChooseQParamsQuantDequant(std::shared_ptr<Graph>& graph) {
  const PatternInfo& dynamic_quant_pattern = PatternInfo::parse_from_str(R"(
    graph(%a, %reduce_range, %a_dtype):
        %a_scale : float, %a_zero_point : int = aten::_choose_qparams_per_tensor(%a, %reduce_range)
        %a_quant = aten::quantize_per_tensor(%a, %a_scale, %a_zero_point, %a_dtype)
        %a_dequant = aten::dequantize(%a_quant)
        return (%a_dequant) )");
  const Graph& dynamic_quant_graph = *dynamic_quant_pattern.pattern_graph;

  const auto& matches = findPatternMatches(dynamic_quant_graph, *graph);
  if (matches.size() == 0) {
    return;
  }

  const auto& vmap = dynamic_quant_pattern.vmap;
  Value* dequant_val = vmap.at("a_dequant");
  Node* pattern_dequant = dequant_val->node();
  Value* quant_val = vmap.at("a_quant");
  Node* pattern_quant = quant_val->node();
  Value* choose_qparam_val = vmap.at("a_scale");
  Node* pattern_choose_qparam = choose_qparam_val->node();

  std::vector<DynamicQuantOps> nodes_to_rewrite;
  std::vector<Node*> choose_qparam_nodes_to_rewrite;
  for (const Match& match : matches) {
    Node* matched_dequantize = match.nodes_map.at(pattern_dequant);
    Node* matched_quantize = match.nodes_map.at(pattern_quant);
    Node* matched_choose_qparam = match.nodes_map.at(pattern_choose_qparam);
    if (matched_dequantize->output()->uses().size() > 1) {
      nodes_to_rewrite.emplace_back(std::make_tuple(
          matched_choose_qparam, matched_quantize, matched_dequantize));
    }
  }
  for (const auto nodes : nodes_to_rewrite) {
    auto quant_node = std::get<1>(nodes);
    auto dequant_node = std::get<2>(nodes);
    // get input of quantize call.
    Value* original_val = quant_node->inputs()[0];
    Value* dequant_out = dequant_node->output();
    Value* dtype = quant_node->inputs()[3];
    std::vector<Use> uses = dequant_out->uses();
    for (const Use& use : uses) {
      auto* user = use.user;
      WithInsertPoint ins(user);
      auto quant_ops = insertChooseQParamQuantDequant(
          graph.get(), original_val, dtype, quant_node->kind());
      user->replaceInputWith(dequant_out, std::get<2>(quant_ops)->output());
    }
  }
  Node *choose_qparams, *quant, *dequant;
  for (const auto& n : nodes_to_rewrite) {
    std::tie(choose_qparams, quant, dequant) = n;
    dequant->removeAllInputs();
    quant->removeAllInputs();
    choose_qparams->removeAllInputs();
  }
  for (const auto& n : nodes_to_rewrite) {
    std::tie(choose_qparams, quant, dequant) = n;
    dequant->destroy();
    quant->destroy();
    choose_qparams->destroy();
  }
}

void RemoveRedundantDequantize(std::shared_ptr<Graph>& graph) {
  const std::string dequantize = R"(
    graph(%a_quant):
        %a_dequant = aten::dequantize(%a_quant)
        return (%a_dequant) )";
  const std::string dequantize_replacement = R"(
    graph(%a):
        return (%a) )";
  auto filter = [&](const Match& match,
                    const std::unordered_map<std::string, Value*>& vmap) {
    const auto& match_vmap = match.values_map;
    auto dequant_node = match_vmap.at(vmap.at("a_dequant"))->node();
    Value* dequant_out = dequant_node->output();
    TORCH_CHECK(
        dequant_out->uses().size() == 1,
        "Expect dequant output to have single use");
    Node* user = dequant_out->uses()[0].user;
    return isTensorInfoNode(user);
  };
  SubgraphRewriter rewriter;
  rewriter.RegisterRewritePattern(dequantize, dequantize_replacement);
  rewriter.runOnGraph(graph, filter);
}

void RemoveRedundantQuantizationOps(std::shared_ptr<Graph>& graph) {
  const std::string dynamic_quant_ops = R"(
    graph(%a, %reduce_range, %a_dtype):
        %a_scale : float, %a_zero_point : int = aten::_choose_qparams_per_tensor(%a, %reduce_range)
        %a_quant = aten::quantize_per_tensor(%a, %a_scale, %a_zero_point, %a_dtype)
        %a_dequant = aten::dequantize(%a_quant)
        return (%a_dequant) )";
  const std::string dynamic_quant_replacement = R"(
    graph(%a, %reduce_range, %a_dtype):
        return (%a) )";
  auto filter = [&](const Match& match,
                    const std::unordered_map<std::string, Value*>& vmap) {
    const auto& match_vmap = match.values_map;
    auto dequant_node = match_vmap.at(vmap.at("a_dequant"))->node();
    Value* dequant_out = dequant_node->output();
    TORCH_CHECK(
        dequant_out->uses().size() == 1,
        "Expect dequant output to have single use");
    Node* user = dequant_out->uses()[0].user;
    return !nodeQuantizable(user, /* is_dynamic */ true);
  };
  SubgraphRewriter rewriter;
  rewriter.RegisterRewritePattern(dynamic_quant_ops, dynamic_quant_replacement);
  rewriter.runOnGraph(graph, filter);
}

void ReplicateClampScalarArgs(std::shared_ptr<Graph>& graph) {
  std::stack<Block*> blocks_to_visit;
  std::unordered_set<Node*> scalar_nodes_to_rewrite;
  ;
  blocks_to_visit.push(graph->block());
  while (!blocks_to_visit.empty()) {
    Block* b = blocks_to_visit.top();
    blocks_to_visit.pop();
    for (Node* n : b->nodes()) {
      for (Value* output : n->outputs()) {
        if (getClampScalarInputUse(output) && output->uses().size() > 1) {
          scalar_nodes_to_rewrite.insert(n);
        }
      }
      for (Block* subblock : n->blocks()) {
        blocks_to_visit.push(subblock);
      }
    }
  }

  for (Node* n : scalar_nodes_to_rewrite) {
    const std::vector<Use> uses = n->output()->uses();
    for (const auto& use : uses) {
      Node* user = use.user;
      WithInsertPoint ins(user);
      Node* cloned_node = graph->createClone(n, [](Value* v) { return v; });
      graph->insertNode(cloned_node);
      user->replaceInput(use.offset, cloned_node->output());
    }
  }

  for (Node* n : scalar_nodes_to_rewrite) {
    n->removeAllInputs();
  }

  for (Node* n : scalar_nodes_to_rewrite) {
    n->destroy();
  }
}

void checkCalculateQParamsResult(const IValue& qparams) {
  TORCH_CHECK(
      qparams.isTuple(),
      "`calculate_qparams` function is expected to return a "
      "Tuple, but got:",
      qparams.tagKind());
  auto tp = qparams.toTuple();
  TORCH_CHECK(
      tp->elements().size() == 2,
      "`calculate_qparams` function is expected to return a "
      "Tuple of size 2, got Tuple of size ",
      tp->elements().size());
  // Expect first two elements of the tuple to be Tensor
  for (size_t i = 0; i < 2; ++i) {
    TORCH_CHECK(
        tp->elements()[i].isTensor(),
        "Element of Tuple is expected to be Tensor, but element ",
        i,
        " has type: ",
        tp->elements()[i].tagKind());
  }
}

class SubGraphCloneHelper {
 public:
  // Given a list of nodes, build a graph corresponding to these nodes.
  // User should make sure to run this graph with expected input.
  std::unique_ptr<GraphFunction> buildGraphFromNodes(
      const std::vector<Node*>& nodes,
      const std::string& name);

  // Given a list of nodes in src, produce a Graph with these nodes.
  void buildObserverSubgraph(
      const std::vector<Node*>& src,
      std::shared_ptr<Graph> dest);

 private:
  // Clone node in the destination Graph g.
  void cloneNodeInGraph(
      Node* node,
      std::shared_ptr<Graph>& g,
      std::unordered_map<Value*, Value*>& remap_values);
};

class InsertQuantDeQuantHelper {
 public:
  void run(Module& module, const std::string& method_name);

  void setDynamicFlag(bool is_dynamic) {
    is_dynamic_ = is_dynamic;
  }
  // Cleanup observer nodes from graph and observer modules
  // from module object and ClassType
  void cleanup(Module& module);

  // In order to propagate quantization ops through the ops that doesn't
  // require observation, we'll first inline the graph, and call the
  // PropgateQuantizationOps pass
  void propagateQuantizationOps(Module& module);

  // Used for dynamic quantization to selectively run the weight observers.
  // It extracts the subgraph corresponding to the weight and runs it with
  // the module instance.
  void runWeightObserver(Module& module, const std::string& method_name);

 private:
  ModuleMethodVector getInvokedMethods(
      Module& module,
      const std::string& method_name);

  // Get quantization parameter map of the given Value in Graph
  // by searching for observer module of the value and extract the
  // quantization parameters from the observer module
  std::tuple<c10::QScheme, QParamVector> getQSchemeAndQParamVector(
      script::Module& module,
      Node* n);
  void checkQScheme(Graph* g, c10::QScheme qscheme) {
    if (qscheme_for_graph_.count(g)) {
      TORCH_CHECK(
          qscheme_for_graph_.at(g) == qscheme ||

              "Quantizing same graph with different types of "
              "QSchemes is not supported.\n",
          " Expecting:",
          c10::toString(qscheme_for_graph_.at(g)),
          " Got:",
          c10::toString(qscheme));
    } else {
      qscheme_for_graph_[g] = toAffine(qscheme);
    }
  }

  void collectObserverNodesAndValueToQuantize(Module& module, Value*);
  void cleanup(Module& module, Graph* g);
  void quantizeTensors(Module& module, Graph* g, Value* self);

<<<<<<< HEAD
  // Quantizes two types of general ops(ops that works both for floating point
  // and quantized Tensors) in this pass
  // for ops that only manipulates shape, e.g. flatten, quantization
  // is done by swapping with previous dequantize op
  // for ops that manipulates values of Tensor, e.g. average pool, quantization
  // is done by inserting quant/dequant ops after the op
  // also has a special handling of clamp/hardtanh
  void propagateQuantizationOps(Block* block);

  // Propagate quantization parameters from other quantized tensors
  void propagateQParams(
      Value* original_output,
      const std::vector<Value*>& inputs,
      bool is_scalar = false,
      const c10::optional<std::tuple<c10::QScheme, QParamVector>>& qparams_opt =
          c10::nullopt);

  bool isQuantized(Value* v) {
    return quantized_values_.count(v) != 0;
  }
=======
  // Function that extracts and runs the weight observer in a separate
  // subgraph.
  void extractAndRunWeightObserver(
      Module& module,
      Value* self,
      Value* weight_value);

  // Recursively find the nodes that produce the value and add to subgraph.
  void findSubgraph(Value* self, Value* v, std::vector<Node*>& weight_subgraph);
>>>>>>> ee2bc13f

  std::unordered_map<Graph*, std::vector<std::string>>
      observer_modules_to_remove_;
  // We only remove observer module attributes from type in the
  // first encounter of the graph, after that since the attributes
  // is already removed from the ClassType, we'll use the list of slot index to
  // replay this removal
  std::unordered_map<Graph*, std::vector<int>> removed_observer_slots_;
  std::unordered_map<Graph*, std::vector<Node*>> nodes_to_destroy_;
  // Map from Graph to observer node, we can use observer node to
  // get the information of original value that's been observed and
  // the quantization parameters
  std::unordered_map<Graph*, std::vector<Node*>> observer_nodes_for_graph_;
  // A map from qparam name (e.g. _scale) to the attribute name in
  // the module(e.g. weight_scale_0)
  std::unordered_map<Node*, std::unordered_map<std::string, std::string>>
      qparam_name_map_for_node_;
  // Record qscheme for every graph, this is for checking
  // each graph is only quantized with one type of QScheme
  std::unordered_map<Graph*, c10::QScheme> qscheme_for_graph_;

  // Set of quantized values, so that we quantize each value only
  // once
  std::unordered_set<Value*> quantized_values_;

  bool is_dynamic_ = false;

  // Map from original weight value to GraphFunction corresponding to the
  // subgraph that includes the weight observer and dependent nodes.
  std::unordered_map<Value*, std::unique_ptr<GraphFunction>>
      weight_to_graph_fn_;
};

void InsertQuantDeQuantHelper::collectObserverNodesAndValueToQuantize(
    Module& module,
    Value* v) {
  auto* g = v->owningGraph();
  auto observer_name = findObserverName(v);
  if (!observer_name) {
    return;
  }
  observer_modules_to_remove_[g].push_back(observer_name.value());

  Node* observer = v->node();
  TORCH_INTERNAL_ASSERT(
      observer->kind() == prim::CallMethod &&
      observer->s(attr::name) == "forward" &&
      observer->inputs()[0]->node()->kind() == prim::GetAttr &&
      observer->inputs()[0]->node()->s(attr::name) == observer_name);

  // Observer forward call node
  nodes_to_destroy_[g].push_back(observer);
  // GetAttr node for observer module
  nodes_to_destroy_[g].push_back(observer->inputs()[0]->node());
  observer_nodes_for_graph_[g].push_back(observer);
}

void InsertQuantDeQuantHelper::cleanup(Module& module) {
  for (auto& method : module.get_methods()) {
    cleanup(module, method.graph().get());
  }
  for (Module m : module.children()) {
    cleanup(m);
  }
}

void InsertQuantDeQuantHelper::cleanup(Module& module, Graph* g) {
  GRAPH_DUMP("Before Remove Observers:", g);
  if (nodes_to_destroy_.count(g)) {
    for (auto& n : nodes_to_destroy_.at(g)) {
      n->removeAllInputs();
    }
    for (auto& n : nodes_to_destroy_.at(g)) {
      n->destroy();
    }
    nodes_to_destroy_.at(g).clear();
  }

  // 1. If we have seen this graph before, this means the observer
  // attributes has been removed from the type(see step 2) but the slot
  // index of these attributes are kept in the list, we'll replay the observer
  // slots removal using these slot indexes
  if (removed_observer_slots_.count(g)) {
    for (auto slot : removed_observer_slots_.at(g)) {
      module._ivalue()->unsafeRemoveSlot(slot);
    }
  }

  // 2. Remove observer modules from last one to first one in order to
  // reduce the time complexity, assuming all the observer modules
  // are added after the existing modules, we'll have complexity of
  // O(N) where N is number of observer modules with this optimization
  if (observer_modules_to_remove_.count(g)) {
    auto& observers = observer_modules_to_remove_.at(g);
    for (int64_t i = observers.size() - 1; i >= 0; --i) {
      auto observer_name = observers[i];
      GRAPH_DEBUG("Trying to remove: ", observer_name);
      if (module.type()->hasAttribute(observer_name)) {
        // We record the slot index here in order to replay the
        // slot removal in other objects that's sharing the ClassType
        // since we're going to remove attribute in the ClassType here
        removed_observer_slots_[g].push_back(
            module.type()->getAttributeSlot(observer_name));
        module._ivalue()->unsafeRemoveAttr(observer_name);
        module.type()->unsafeRemoveAttribute(observer_name);
      }
    }
    observers.clear();
  }
  GRAPH_DUMP("After remove observers :", g);
}

void SubGraphCloneHelper::cloneNodeInGraph(
    Node* node,
    std::shared_ptr<Graph>& g,
    std::unordered_map<Value*, Value*>& remap_old_to_new) {
  auto* block = g->block();
  auto value_fn = [&](Value* v) {
    if (remap_old_to_new.count(v) == 0) {
      auto new_value = g->block()->addInput();
      remap_old_to_new[v] = new_value;
      new_value->copyMetadata(v);
      return new_value;
    } else {
      return remap_old_to_new[v];
    }
  };

  auto new_node = block->appendNode(g->createClone(node, value_fn));
  for (size_t i = 0; i < node->outputs().size(); ++i) {
    auto oo = node->outputs()[i];
    auto no = new_node->outputs()[i];
    remap_old_to_new[oo] = no;
  }
}

void SubGraphCloneHelper::buildObserverSubgraph(
    const std::vector<Node*>& weight_subgraph,
    std::shared_ptr<Graph> dest_graph) {
  std::unordered_map<Value*, Value*> remap_old_to_new;
  // Build weight subgraph
  for (auto n : weight_subgraph) {
    cloneNodeInGraph(n, dest_graph, remap_old_to_new);
  }
  LintGraph(dest_graph);

  // Add last node output value as subgraph output.
  for (auto out : weight_subgraph.back()->outputs()) {
    dest_graph->registerOutput(remap_old_to_new[out]);
  }
  GRAPH_DUMP("New weight observer subgraph: ", dest_graph);
}

std::unique_ptr<GraphFunction> SubGraphCloneHelper::buildGraphFromNodes(
    const std::vector<Node*>& nodes,
    const std::string& name) {
  auto observer_subgraph = std::make_shared<Graph>();
  auto build_observer_graph = [&](Function& func) {
    buildObserverSubgraph(nodes, func.graph());
  };
  return torch::make_unique<GraphFunction>(
      name, observer_subgraph, build_observer_graph);
}

void InsertQuantDeQuantHelper::findSubgraph(
    Value* self,
    Value* input_val,
    std::vector<Node*>& weight_subgraph) {
  Node* node = input_val->node();
  weight_subgraph.push_back(node);
  const auto& inputs = node->inputs().vec();
  for (auto v : inputs) {
    if (!hitGraphInput(v)) {
      findSubgraph(self, v, weight_subgraph);
    } else {
      TORCH_CHECK(
          v == self,
          "Unexpected value found when handling weight value "
          " in findSubgraph, traced back to:",
          v->debugName(),
          " which is not self:",
          self->debugName());
    }
  }
}

void InsertQuantDeQuantHelper::extractAndRunWeightObserver(
    Module& module,
    Value* self,
    Value* weight_value) {
  std::vector<Node*> weight_subgraph;
  // If the graph was already visited, return the GraphFunction directly.
  // Multiple module instances can share the same graph code, so we don't need
  // to re-run the extraction process.
  if (weight_to_graph_fn_.count(weight_value) == 0) {
    // Extract the subgraph nodes.
    findSubgraph(self, weight_value, weight_subgraph);

    // Reverse to traverse subgraph in correct direction
    std::reverse(weight_subgraph.begin(), weight_subgraph.end());

    // Build the graph using the nodes found from the weight observer.
    SubGraphCloneHelper o;
    std::unique_ptr<GraphFunction> func =
        o.buildGraphFromNodes(weight_subgraph, "observer_subgraph");
    weight_to_graph_fn_[weight_value] = std::move(func);
  }
  Stack module_inp = {module._ivalue()};
  // Run the graph with the module input.
  weight_to_graph_fn_[weight_value]->run(module_inp);
}

void InsertQuantDeQuantHelper::quantizeTensors(
    Module& module,
    Graph* g,
    Value* self) {
  if (!observer_nodes_for_graph_.count(g)) {
    return;
  }
  for (auto* n : observer_nodes_for_graph_.at(g)) {
    auto* original_value = n->input(1);
    auto tp = getQSchemeAndQParamVector(module, n);
    auto qscheme = std::get<0>(tp);
    auto qparam_map = std::get<1>(tp);
    checkQScheme(g, qscheme);
    std::vector<std::string> qparam_names;
    for (auto& pr : qparam_map) {
      const auto& name = pr.first;
      const auto& qparam = pr.second;
      size_t uid = 0;
      auto qparam_name =
          original_value->debugName() + name + "_" + c10::to_string(uid++);
      while (module.hasattr(qparam_name)) {
        qparam_name =
            original_value->debugName() + name + "_" + c10::to_string(uid++);
      }
      qparam_name_map_for_node_[n][name] = qparam_name;
      module.register_attribute(qparam_name, qparam.type(), qparam);
      qparam_names.push_back(qparam_name);
    }
    insertQuantizationOps(
        module, self, n, isPerChannel(qscheme), qparam_names, is_dynamic_);
  }
}

std::tuple<c10::QScheme, QParamVector> InsertQuantDeQuantHelper::
    getQSchemeAndQParamVector(script::Module& module, Node* n) {
  // TODO: refactor findObserverName to take Node* as input
  Value* v = n->output();
  TORCH_INTERNAL_ASSERT(
      v->type()->isSubtypeOf(TensorType::get()),
      "Expected output of observer node to be Tensor");
  auto observer_name = findObserverName(v);
  TORCH_INTERNAL_ASSERT(
      observer_name,
      "getQSchemeAndParamMap expects the corresponding observer for ",
      v->debugName(),
      " exists.");
  auto observer_module = module.attr(observer_name.value()).toModule();
  auto calculate_qparams = observer_module.get_method("calculate_qparams");
  IValue result = calculate_qparams(std::vector<IValue>());
  checkCalculateQParamsResult(result);
  auto scalar_type = observer_module.attr("dtype");
  TORCH_CHECK(
      scalar_type.toScalarType() != at::ScalarType::Undefined,
      "dtype of observer can't be undefined");
  auto tp = result.toTuple();
  at::Tensor scale = tp->elements()[0].toTensor().to(at::kFloat);
  at::Tensor zero_point = tp->elements()[1].toTensor().to(at::kInt);
  // quantization parameters should appear in the same order as
  // the argument for quantize_per_tensor/quantize_per_channel function
  QParamVector qparams;
  auto qscheme = observer_module.attr("qscheme").toQScheme();
  if (isPerChannel(qscheme)) {
    auto axis = observer_module.attr("ch_axis");
    qparams.push_back(std::make_pair("_scale", scale));
    qparams.push_back(std::make_pair("_zero_point", zero_point));
    qparams.push_back(std::make_pair("_axis", axis.toInt()));
  } else {
    qparams.push_back(std::make_pair("_scale", scale.item<double>()));
    qparams.push_back(
        std::make_pair("_zero_point", zero_point.item<int64_t>()));
  }
  qparams.push_back(std::make_pair("_scalar_type", scalar_type));
  return std::make_tuple(qscheme, qparams);
}

ModuleMethodVector InsertQuantDeQuantHelper::getInvokedMethods(
    Module& module,
    const std::string& method_name) {
  auto graph = module.get_method(method_name).graph();

  ModuleMethodVector invoked_methods;
  std::stack<Block*> blocks_to_visit;
  blocks_to_visit.push(graph->block());
  while (!blocks_to_visit.empty()) {
    Block* b = blocks_to_visit.top();
    blocks_to_visit.pop();
    for (Node* n : b->nodes()) {
      if (n->kind() == prim::CallMethod) {
        auto module_instance = n->inputs()[0];
        auto module_method_name = n->s(attr::name);
        c10::optional<Module> m;
        // calling method on self
        if (module_instance == graph->inputs()[0]) {
          m = module;
        } else if (
            module_instance->node()->kind() == prim::GetAttr &&
            module_instance->node()->s(attr::name).find("_observer_") ==
                std::string::npos) {
          m = getInvokedModule(module, n, graph->inputs()[0]);
        }
        if (m) {
          invoked_methods.push_back({*m, module_method_name});
        }
      }

      for (Block* subblock : n->blocks()) {
        blocks_to_visit.push(subblock);
      }
    }
  }
  return invoked_methods;
}

void InsertQuantDeQuantHelper::propagateQParams(
    Value* original_output,
    const std::vector<Value*>& inputs,
    bool is_scalar,
    const c10::optional<std::tuple<c10::QScheme, QParamVector>>& qparams_opt) {
  Node* n = original_output->node();
  Graph* graph = n->owningGraph();
  if (is_scalar) {
    // convert Scalar to Tensor
    n = insertScalarToTensor(graph, original_output);
    original_output = n->output();
  }
  // for ops like average pool, we'll insert quant dequant after the op
  // We'll assume the tensor is a PerTensorAffine quantized Tensor for
  // now, and may generalize later if this becomes an issue
  TORCH_INTERNAL_ASSERT(
      inputs.size() == 1, "Expecting single input for the aten function");
  // input of the dequantize node
  Value* quantized_input = inputs[0]->node()->input(0);
  // insert ops after the general op
  Node* quantized_input_node = quantized_input->node();
  // Insert after the node that is later in topological order
  WithInsertPoint ins(
      quantized_input_node->isAfter(n) ? quantized_input_node->next()
                                       : n->next());
  std::vector<Value*> quant_inputs;
  auto quant_kind = Symbol::aten("quantize_per_tensor");
  if (qparams_opt.has_value()) {
    quant_inputs = {original_output};
    auto qscheme = std::get<0>(*qparams_opt);
    auto qparams = std::get<1>(*qparams_opt);
    if (isPerChannel(qscheme)) {
      quant_kind = Symbol::aten("quantize_per_channel");
    }
    for (const auto& qparam : qparams) {
      Value* qparam_val = graph->insertConstant(qparam.second);
      qparam_val->setDebugName(quantized_input->debugName() + qparam.first);
      quant_inputs.push_back(qparam_val);
    }
  } else {
    // Only per tensor affine quantized tensor is supported in this case
    // get quantization parameters from previous quantized op
    Node* scale = insertQParam(
        graph,
        quantized_input,
        at::Symbol::aten("q_scale"),
        FloatType::get(),
        "q_scale");
    Node* zero_point = insertQParam(
        graph,
        quantized_input,
        at::Symbol::aten("q_zero_point"),
        IntType::get(),
        "q_zero_point");
    Node* dtype = insertQParam(
        graph, quantized_input, prim::dtype, IntType::get(), "dtype");
    quant_inputs = {original_output,
                    scale->output(),
                    zero_point->output(),
                    dtype->output()};
  }
  Node* quant = insertQuant(
      graph, quant_inputs, quant_kind, original_output->debugName() + ".quant");
  Value* quantized_output = quant->output();
  // replace uses of original output of the general op with quantized
  // output
  original_output->replaceAllUsesAfterNodeWith(quant, quantized_output);
  const auto& outputs =
      insertDeQuantForAllUse(graph, quantized_output, quantized_output);
  for (auto* output : outputs) {
    if (is_scalar) {
      // Convert the dequantized Tensor back to Scalar
      Node* item = insertItem(graph, output, FloatType::get());
      Value* scalar = item->output();
      output->replaceAllUsesAfterNodeWith(item, scalar);
      output = scalar;
    }
    quantized_values_.insert(output);
  }
}

void propagateDequantize(Value* output, const std::vector<Value*> inputs) {
  Node* n = output->node();
  Graph* graph = n->owningGraph();
  // Delete dequantize node, we have one dequantize
  // for each use of the value
  for (auto* dequantized_val : inputs) {
    auto* dequantize_node = dequantized_val->node();
    TORCH_INTERNAL_ASSERT(
        dequantized_val->uses().size() == 1,
        "Expect to have one dequantize node for each use");
    // Replace useses of dequantized_val with the input of
    // dequantize node
    dequantized_val->replaceAllUsesWith(dequantize_node->inputs()[0]);
    dequantize_node->removeAllInputs();
    dequantize_node->destroy();
  }
  insertDeQuantForAllUse(graph, output, output);
}

void InsertQuantDeQuantHelper::propagateQuantizationOps(Block* block) {
  for (Node* n : block->nodes()) {
    if (n->kind() == prim::If) {
      for (Block* subblock : n->blocks()) {
        propagateQuantizationOps(subblock);
      }
      if (n->outputs().size() == 0) {
        continue;
      }
      if (n->outputs().size() > 1) {
        // Factoring out dequantize for if blocks with multiple outputs
        // is not supported right now
        continue;
      }
    }
    for (auto* output : n->outputs()) {
      if (isQuantized(output)) {
        continue;
      }
      auto inputs = getPassThroughInputs(output);
      if (inputs.size() > 0) {
        // note that we don't need to recursively check for prim::If
        // here because if all inputs of a prim::If is dequantized
        // the dequantize will be factored out before we get to this
        // point
        bool is_dequantized = true;
        for (auto* input : inputs) {
          is_dequantized &= input->node()->kind() == Symbol::aten("dequantize");
        }
        if (!is_dequantized) {
          continue;
        }
        if (isSingleInputGeneralValueAtenFunction(n)) {
          propagateQParams(output, inputs);
          if (isClamp(n)) {
            for (size_t i = 1; i <= 2; ++i) {
              // propagate qparams for min and max scalar arguments
              // for aten::clamp/aten::hardtanh
              propagateQParams(n->input(i), inputs, true);
            }
          }
        } else if (auto qparams_opt = getFixedQParams(n)) {
          propagateQParams(
              output, inputs, /* is_scalar = */ false, qparams_opt);
        } else {
          propagateDequantize(output, inputs);
        }
      }
    }
  }
}

void InsertQuantDeQuantHelper::runWeightObserver(
    Module& module,
    const std::string& method_name) {
  for (auto& invoked_methods : getInvokedMethods(module, method_name)) {
    auto& invoked_module = std::get<0>(invoked_methods);
    const auto& invoked_method_name = std::get<1>(invoked_methods);
    runWeightObserver(invoked_module, invoked_method_name);
  }
  Method method = module.get_method(method_name);
  auto graph = method.graph();
  Value* self = graph->inputs()[0];

  std::vector<Value*> weight_values;
  // Visit all blocks in the current graph to find weight values.
  std::stack<Block*> blocks_to_visit;
  blocks_to_visit.push(graph->block());
  while (!blocks_to_visit.empty()) {
    Block* b = blocks_to_visit.top();
    blocks_to_visit.pop();
    for (auto n : b->nodes()) {
      for (Value* v : n->outputs()) {
        if (!v->type()->isSubtypeOf(TensorType::get())) {
          continue;
        }
        auto observer_name = findObserverName(v);
        if (observer_name && isWeight(module, v)) {
          weight_values.push_back(v);
        }
      }
      for (Block* subblock : n->blocks()) {
        blocks_to_visit.push(subblock);
      }
    }
  }
  // For all the observed weight values, find the corresponding subgraph that
  // contributes to the weight tensor, and run that subgraph to observe the
  // weight.
  for (const auto& v : weight_values) {
    extractAndRunWeightObserver(module, self, v);
  }
}

void InsertQuantDeQuantHelper::run(
    Module& module,
    const std::string& method_name) {
  for (auto& invoked_methods : getInvokedMethods(module, method_name)) {
    auto& invoked_module = std::get<0>(invoked_methods);
    const auto& invoked_method_name = std::get<1>(invoked_methods);
    run(invoked_module, invoked_method_name);
  }

  Method method = module.get_method(method_name);
  auto graph = method.graph();

  // We only need to register new parameters if the graph has
  // been quantized before
  // TODO: dedup this part with code in quantizeTensors
  if (observer_nodes_for_graph_.count(graph.get())) {
    for (auto* n : observer_nodes_for_graph_.at(graph.get())) {
      auto tp = getQSchemeAndQParamVector(module, n);
      checkQScheme(graph.get(), std::get<0>(tp));
      auto qparam_map = std::get<1>(tp);
      TORCH_INTERNAL_ASSERT(
          qparam_name_map_for_node_.count(n),
          "Expected to have a qparam_name_map for node:",
          *n);
      auto qparam_name_map = qparam_name_map_for_node_.at(n);
      for (auto& pr : qparam_map) {
        const auto& name = pr.first;
        const auto& qparam = pr.second;
        module._ivalue()->setAttr(qparam_name_map.at(name), qparam);
      }
    }
    return;
  }

  // prim::Param nodes do not belong to the graph. Hence the Insert
  // point is the beginning of graph node. This also safe guards against
  // observing a potentially mutated value due to some in-place operation
  std::vector<Value*> input_values;
  for (size_t idx = 1; idx < method.num_inputs(); ++idx) {
    auto& v = graph->inputs()[idx];
    if (v->type()->isSubtypeOf(TensorType::get())) {
      input_values.push_back(v);
    }
  }

  std::stack<Block*> blocks_to_visit;
  blocks_to_visit.push(graph->block());
  while (!blocks_to_visit.empty()) {
    Block* b = blocks_to_visit.top();
    blocks_to_visit.pop();
    for (auto it = b->nodes().begin(), end = b->nodes().end(); it != end;) {
      Node* n = *it++;
      for (Value* v : n->outputs()) {
        if (!v->type()->isSubtypeOf(TensorType::get())) {
          continue;
        }
        collectObserverNodesAndValueToQuantize(module, v);
      }

      for (Block* subblock : n->blocks()) {
        blocks_to_visit.push(subblock);
      }
    }
  }

  for (Value* v : input_values) {
    collectObserverNodesAndValueToQuantize(module, v);
  }
  GRAPH_DUMP("Before Quantize Tensors:", graph);
  Value* self = graph->inputs()[0];
  quantizeTensors(module, graph.get(), self);
  GRAPH_DUMP("After Quantize Tensors:", graph);
}

void InsertQuantDeQuantHelper::propagateQuantizationOps(Module& module) {
  SwapFunctionalLinear(module);
  auto graph = module.get_method("forward").graph();
  Inline(*graph);
  ConstantPropagation(graph);
  ReplicateChooseQParamsQuantDequant(graph);
  RemoveRedundantQuantizationOps(graph);
  ReplicateQuant(graph);
  ReplicateDeQuant(graph);
  RemoveRedundantDequantize(graph);
  ReplicateClampScalarArgs(graph);
  propagateQuantizationOps(graph->block());
}

} // namespace

void SwapFunctionalLinear(Module& module) {
  for (auto& method : module.get_methods()) {
    std::shared_ptr<Graph> g = method.graph();
    SwapFunctionalLinear(g);
  }
  for (Module m : module.children()) {
    SwapFunctionalLinear(m);
  }
}

void SwapFunctionalLinear(std::shared_ptr<Graph>& graph) {
  std::string functional_linear = R"(
graph(%linear, %input, %weight, %bias):
  %r = prim::CallFunction(%linear, %input, %weight, %bias)
  return (%r) )";
  std::string aten_linear = R"(
graph(%linear, %input, %weight, %bias):
  %r = aten::linear(%input, %weight, %bias)
  return (%r) )";
  auto filter = [](const Match& match,
                   const std::unordered_map<std::string, Value*>& vmap) {
    const auto& match_vmap = match.values_map;
    auto linear = getValue("linear", match_vmap, vmap);
    auto func_name = getFuncName(linear);
    return func_name == "linear";
  };
  SubgraphRewriter rewriter;
  rewriter.RegisterRewritePattern(functional_linear, aten_linear);
  // TODO: runOnGraph takes const ref?
  rewriter.runOnGraph(graph, filter);
}

void ReplicateQuant(std::shared_ptr<Graph>& graph) {
  std::stack<Block*> blocks_to_visit;
  std::vector<Node*> quant_nodes_to_rewrite;
  blocks_to_visit.push(graph->block());
  while (!blocks_to_visit.empty()) {
    Block* b = blocks_to_visit.top();
    blocks_to_visit.pop();
    for (Node* n : b->nodes()) {
      // find quantize node that quantizes the output of if
      if ((n->kind() == Symbol::aten("quantize_per_tensor") ||
           n->kind() == Symbol::aten("quantize_per_channel")) &&
          n->input(0)->node()->kind() == prim::If) {
        quant_nodes_to_rewrite.push_back(n);
      }
      for (Block* subblock : n->blocks()) {
        blocks_to_visit.push(subblock);
      }
    }
  }
  for (Node* n : quant_nodes_to_rewrite) {
    Node* if_node = n->input(0)->node();
    // move the nodes that produces the quantization parameters before
    // prim::If
    for (auto i = 1; i < n->inputs().size(); ++i) {
      n->input(i)->node()->moveBefore(if_node);
    }
    // replace all uses of the quantized node with the output of if node
    n->output()->replaceAllUsesWith(if_node->output());
    // add quantize nodes to the end of all blocks
    for (Block* if_block : if_node->blocks()) {
      TORCH_CHECK(
          if_block->outputs().size() == 1,
          "replicate quantize only works for `if` node with one output right now");
      // the original return value of the block
      Value* ret_val = if_block->outputs()[0];
      std::vector<Value*> quantize_inputs = n->inputs().vec();
      quantize_inputs[0] = ret_val;
      WithInsertPoint ins(if_block->return_node());
      Node* quant = graph->create(n->kind(), quantize_inputs);
      if_block->replaceOutput(0, quant->output());
      quant->output()->copyMetadata(ret_val);
      graph->insertNode(quant);
    }
  }

  for (Node* n : quant_nodes_to_rewrite) {
    n->removeAllInputs();
  }
  for (Node* n : quant_nodes_to_rewrite) {
    n->destroy();
  }
}

void ReplicateDeQuant(std::shared_ptr<Graph>& graph) {
  std::stack<Block*> blocks_to_visit;
  std::vector<Node*> dequant_nodes_to_rewrite;
  blocks_to_visit.push(graph->block());
  while (!blocks_to_visit.empty()) {
    Block* b = blocks_to_visit.top();
    blocks_to_visit.pop();
    for (Node* n : b->nodes()) {
      if (n->kind() == Symbol::aten("dequantize") &&
          n->output()->uses().size() > 1) {
        dequant_nodes_to_rewrite.push_back(n);
      }
      for (Block* subblock : n->blocks()) {
        blocks_to_visit.push(subblock);
      }
    }
  }
  for (Node* n : dequant_nodes_to_rewrite) {
    auto* quantized_val = n->input(0);
    auto* dequantized_val = n->output();
    insertDeQuantForAllUse(graph.get(), quantized_val, dequantized_val);
  }

  for (Node* n : dequant_nodes_to_rewrite) {
    n->removeAllInputs();
  }

  for (Node* n : dequant_nodes_to_rewrite) {
    n->destroy();
  }
}

Module InsertQuantDeQuant(
    Module& input_module,
    const std::string& method_name,
    bool inplace,
    bool is_dynamic) {
  Module module = input_module.clone(inplace);
  InsertQuantDeQuantHelper h;
  h.setDynamicFlag(is_dynamic);
  if (is_dynamic) {
    h.runWeightObserver(module, method_name);
  }
  h.run(module, method_name);
  h.cleanup(module);
  h.propagateQuantizationOps(module);
  return module;
}

} // namespace jit
} // namespace torch<|MERGE_RESOLUTION|>--- conflicted
+++ resolved
@@ -503,7 +503,16 @@
   void cleanup(Module& module, Graph* g);
   void quantizeTensors(Module& module, Graph* g, Value* self);
 
-<<<<<<< HEAD
+  // Function that extracts and runs the weight observer in a separate
+  // subgraph.
+  void extractAndRunWeightObserver(
+      Module& module,
+      Value* self,
+      Value* weight_value);
+
+  // Recursively find the nodes that produce the value and add to subgraph.
+  void findSubgraph(Value* self, Value* v, std::vector<Node*>& weight_subgraph);
+
   // Quantizes two types of general ops(ops that works both for floating point
   // and quantized Tensors) in this pass
   // for ops that only manipulates shape, e.g. flatten, quantization
@@ -524,17 +533,6 @@
   bool isQuantized(Value* v) {
     return quantized_values_.count(v) != 0;
   }
-=======
-  // Function that extracts and runs the weight observer in a separate
-  // subgraph.
-  void extractAndRunWeightObserver(
-      Module& module,
-      Value* self,
-      Value* weight_value);
-
-  // Recursively find the nodes that produce the value and add to subgraph.
-  void findSubgraph(Value* self, Value* v, std::vector<Node*>& weight_subgraph);
->>>>>>> ee2bc13f
 
   std::unordered_map<Graph*, std::vector<std::string>>
       observer_modules_to_remove_;
