--- conflicted
+++ resolved
@@ -41,20 +41,6 @@
 }
 
 c10::intrusive_ptr<RRef> finishCreatingOwnerRRef(
-<<<<<<< HEAD
-    const FutureMessage& futureMessage) {
-  RRefContext::handleException(futureMessage);
-  auto msgType = futureMessage.constValue().type();
-  auto rr = dynamic_cast<RemoteRet*>(
-      deserializeResponse(futureMessage.constValue(), msgType).get());
-
-  TORCH_INTERNAL_ASSERT(
-      rr->rrefId() == rr->forkId(),
-      "Expecting an OwnerRRef as RemoteRet but got a fork.");
-  auto& ctx = RRefContext::getInstance();
-  auto deletedRRef = ctx.delForkOfOwner(rr->rrefId(), rr->rrefId());
-  return deletedRRef;
-=======
     const FutureMessage& futureMessage,
     const RRefId& rrefId) {
   if (futureMessage.hasError()) {
@@ -70,7 +56,9 @@
         ctx.delForkOfOwner(rref_ptr->rrefId(), rref_ptr->rrefId());
     return deletedRRef;
   } else {
-    auto rr = RemoteRet::fromMessage(futureMessage.constValue());
+    auto msgType = futureMessage.constValue().type();
+    auto rr = dynamic_cast<RemoteRet*>(
+        deserializeResponse(futureMessage.constValue(), msgType).get());
     TORCH_INTERNAL_ASSERT(
         rr->rrefId() == rr->forkId(),
         "Expecting an OwnerRRef as RemoteRet but got a fork.");
@@ -78,7 +66,6 @@
     auto deletedRRef = ctx.delForkOfOwner(rr->rrefId(), rr->rrefId());
     return deletedRRef;
   }
->>>>>>> 8b2bb02e
 }
 
 } // namespace callback
