--- conflicted
+++ resolved
@@ -1845,8 +1845,6 @@
             with self.assertRaisesRegex(RuntimeError, "Can not pickle rref in python pickler"):
                 torch.save(local_rref, fname)
 
-<<<<<<< HEAD
-=======
     @dist_init
     def test_remote_throw(self):
         rref = rpc.remote("worker{}".format((self.rank + 1) % self.world_size),
@@ -1855,11 +1853,6 @@
         with self.assertRaisesRegex(Exception, ".*Expected error.*"):
             rref.to_here()
 
-@unittest.skipIf(
-    not torch._six.PY3,
-    "Pytorch distributed autograd package does not support python2",
-)
->>>>>>> e31a2cab
 class FaultyAgentRpcTest(FaultyRpcAgentTestFixture):
 
     # no faulty_messages defined so this fails all retryable messages - see
