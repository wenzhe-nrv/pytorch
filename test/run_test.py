--- conflicted
+++ resolved
@@ -69,6 +69,8 @@
     'test_overrides',
     'test_jit_fuser_te',
     'test_tensorexpr',
+    'distributed/nn/jit/test_instantiator',
+    'distributed/nn/api/test_remote_module_spawn',
     'distributed/rpc/faulty_agent/test_dist_autograd_spawn',
     'distributed/rpc/faulty_agent/test_rpc_spawn',
     'distributed/rpc/jit/test_dist_autograd_spawn',
@@ -81,31 +83,6 @@
     'distributed/rpc/faulty_agent/test_rpc_spawn',
 ]
 
-<<<<<<< HEAD
-# skip < 3.3 because mock is added in 3.3 and is used in rpc_spawn
-if PY33:
-    TESTS.extend([
-        'distributed/rpc/faulty_agent/test_dist_autograd_spawn',
-        'distributed/rpc/faulty_agent/test_rpc_spawn',
-        'distributed/rpc/jit/test_dist_autograd_spawn',
-        'distributed/rpc/test_dist_autograd_spawn',
-        'distributed/rpc/test_dist_optimizer_spawn',
-        'distributed/rpc/test_rpc_spawn',
-    ])
-
-# skip < 3.6 b/c fstrings added in 3.6
-if PY36:
-    TESTS.extend([
-        'test_jit_py3',
-        'test_determination',
-        'distributed/nn/jit/test_instantiator',
-        'distributed/nn/api/test_remote_module_spawn',
-        'distributed/rpc/jit/test_rpc_spawn',
-        'distributed/rpc/faulty_agent/test_rpc_spawn',
-    ])
-
-=======
->>>>>>> 4e2ea6e0
 WINDOWS_BLACKLIST = [
     'distributed/nn/jit/test_instantiator',
     'distributed/nn/api/test_remote_module_spawn',
